const typedefs = require("./typedefs");
const CeiUtils = require('./CeiUtils');
const FetchCookieManager = require('./FetchCookieManager');
const { CeiCrawlerError, CeiErrorTypes } = require('./CeiCrawlerError')
const cheerio = require('cheerio');

const PAGE = {
    URL: 'https://cei.b3.com.br/CEI_Responsivo/negociacao-de-ativos.aspx',
    SELECT_INSTITUTION: '#ctl00_ContentPlaceHolder1_ddlAgentes',
    SELECT_INSTITUTION_OPTIONS: '#ctl00_ContentPlaceHolder1_ddlAgentes option',
    SELECT_ACCOUNT: '#ctl00_ContentPlaceHolder1_ddlContas',
    SELECT_ACCOUNT_OPTIONS: '#ctl00_ContentPlaceHolder1_ddlContas option',
    START_DATE_INPUT: '#ctl00_ContentPlaceHolder1_txtDataDeBolsa',
    END_DATE_INPUT: '#ctl00_ContentPlaceHolder1_txtDataAteBolsa',
    ALERT_BOX: '.alert-box',
    SUBMIT_BUTTON: '#ctl00_ContentPlaceHolder1_btnConsultar',
    STOCKS_DIV: '#ctl00_ContentPlaceHolder1_rptAgenteBolsa_ctl00_rptContaBolsa_ctl00_pnAtivosNegociados',
    STOCKS_TABLE: '#ctl00_ContentPlaceHolder1_rptAgenteBolsa_ctl00_rptContaBolsa_ctl00_pnAtivosNegociados table tbody',
<<<<<<< HEAD
    SUMMARY_STOCKS_DIV:'#ctl00_ContentPlaceHolder1_rptAgenteBolsa_ctl00_rptContaBolsa_ctl00_pnResumoNegocios',
    SUMMARY_STOCKS_TABLE: '#ctl00_ContentPlaceHolder1_rptAgenteBolsa_ctl00_rptContaBolsa_ctl00_pnResumoNegocios table tbody',
=======
    STOCKS_TABLE_ROWS: '#ctl00_ContentPlaceHolder1_rptAgenteBolsa_ctl00_rptContaBolsa_ctl00_pnAtivosNegociados table tbody tr',
    SUMMARY_STOCKS_DIV:'#ctl00_ContentPlaceHolder1_rptAgenteBolsa_ctl00_rptContaBolsa_ctl00_pnResumoNegocios',
    SUMMARY_STOCKS_TABLE: '#ctl00_ContentPlaceHolder1_rptAgenteBolsa_ctl00_rptContaBolsa_ctl00_pnResumoNegocios table',
    SUMMARY_STOCKS_TABLE_ROWS: '#ctl00_ContentPlaceHolder1_rptAgenteBolsa_ctl00_rptContaBolsa_ctl00_pnResumoNegocios table tr',
>>>>>>> 6455b373
    PAGE_ALERT_ERROR: '.alert-box.alert',
    PAGE_ALERT_SUCCESS: '.alert-box.success'
}

const STOCK_TABLE_HEADERS = {
    date: 'date',
    operation: 'string',
    market: 'string',
    expiration: 'string',
    code: 'string',
    name: 'string',
    quantity: 'int',
    price: 'float',
    totalValue: 'float',
    quotationFactor: 'float'
};

const SUMMARY_STOCK_TABLE_HEADERS = {
    code: 'string',
    period: 'string',
    buyAmount: 'int',
    saleAmount: 'int',
    averageBuyPrice: 'float',
    averageSalePrice: 'float',
    quantityNet: 'int',
    position: 'string',
};

<<<<<<< HEAD
class StockHistoryCrawler {
=======
const FETCH_OPTIONS = {
    STOCK_HISTORY_INSTITUTION: {
        "headers": {
            "accept": "*/*",
            "accept-language": "pt-BR,pt;q=0.9,en-US;q=0.8,en;q=0.7",
            "cache-control": "no-cache",
            "content-type": "application/x-www-form-urlencoded; charset=UTF-8",
            "sec-fetch-dest": "empty",
            "sec-fetch-mode": "cors",
            "sec-fetch-site": "same-origin",
            "x-microsoftajax": "Delta=true",
            "x-requested-with": "XMLHttpRequest",
            "Connection": "keep-alive"
        },
        "referrer": "https://cei.b3.com.br/CEI_Responsivo/negociacao-de-ativos.aspx",
        "referrerPolicy": "strict-origin-when-cross-origin",
        "body": null,
        "method": "POST",
        "mode": "cors",
        "credentials": "include"
    },
    STOCK_HISTORY_ACCOUNT: {
        "headers": {
          "accept": "*/*",
          "accept-language": "pt-BR,pt;q=0.9,en-US;q=0.8,en;q=0.7",
          "cache-control": "no-cache",
          "content-type": "application/x-www-form-urlencoded; charset=UTF-8",
          "sec-fetch-dest": "empty",
          "sec-fetch-mode": "cors",
          "sec-fetch-site": "same-origin",
          "x-microsoftajax": "Delta=true",
          "x-requested-with": "XMLHttpRequest"
        },
        "referrer": "https://cei.b3.com.br/CEI_Responsivo/negociacao-de-ativos.aspx",
        "referrerPolicy": "strict-origin-when-cross-origin",
        "body": null,
        "method": "POST",
        "mode": "cors",
        "credentials": "include"
    }
};
>>>>>>> 6455b373

const FETCH_FORMS = {
    STOCK_HISTORY_INSTITUTION: [
        'ctl00$ContentPlaceHolder1$ToolkitScriptManager1',
        'ctl00_ContentPlaceHolder1_ToolkitScriptManager1_HiddenField',
        '__EVENTTARGET',
        '__EVENTARGUMENT',
        '__LASTFOCUS',
        '__VIEWSTATE',
        '__VIEWSTATEGENERATOR',
        '__EVENTVALIDATION',
        'ctl00$ContentPlaceHolder1$hdnPDF_EXCEL',
        'ctl00$ContentPlaceHolder1$ddlAgentes',
        'ctl00$ContentPlaceHolder1$ddlContas',
        'ctl00$ContentPlaceHolder1$txtDataDeBolsa',
        'ctl00$ContentPlaceHolder1$txtDataAteBolsa',
        '__ASYNCPOST'
    ],
    STOCK_HISTORY_ACCOUNT: [
        'ctl00$ContentPlaceHolder1$ToolkitScriptManager1',
        'ctl00_ContentPlaceHolder1_ToolkitScriptManager1_HiddenField',
        'ctl00$ContentPlaceHolder1$hdnPDF_EXCEL',
        'ctl00$ContentPlaceHolder1$ddlAgentes',
        'ctl00$ContentPlaceHolder1$ddlContas',
        'ctl00$ContentPlaceHolder1$txtDataDeBolsa',
        'ctl00$ContentPlaceHolder1$txtDataAteBolsa',
        '__EVENTTARGET',
        '__EVENTARGUMENT',
        '__LASTFOCUS',
        '__VIEWSTATE',
        '__VIEWSTATEGENERATOR',
        '__EVENTVALIDATION',
        '__ASYNCPOST',
        'ctl00$ContentPlaceHolder1$btnConsultar'
    ]
}

const ALERT_VALIDATION = {
    HISTORY_ACCOUNT: 'CEIWeb.IncluirMensagem'
}

class StockHistoryCrawler {
    /**
     * Get the stock history from CEI
     * @param {FetchCookieManager} cookieManager - FetchCookieManager to work with
     * @param {typedefs.CeiCrawlerOptions} [options] - Options for the crawler
     * @param {Date} [startDate] - The start date of the history. If none passed, the default of CEI will be used
     * @param {Date} [endDate] - The end date of the history. If none passed, the default of CEI will be used
     * @returns {Promise<typedefs.StockHistory[]>} - List of Stock histories
     */
<<<<<<< HEAD
    static async getStockHistory(page, options = null, startDate = null, endDate = null) {
        return await this._processSummaryAndStockHistory(page, false, options, startDate, endDate);
    }

    /**
     * Get the summary stock history from CEI
     * @param {puppeteer.Page} page - Logged page to work with
     * @param {typedefs.CeiCrawlerOptions} [options] - Options for the crawler
     * @param {Date} [startDate] - The start date of the history. If none passed, the default of CEI will be used
     * @param {Date} [endDate] - The end date of the history. If none passed, the default of CEI will be used
     * @returns {typedefs.SummaryStockHistory[]} - List of Stock histories
     */
    static async getSummaryStockHistory(page, options = null, startDate = null, endDate = null) {
        return await this._processSummaryAndStockHistory(page, true, options, startDate, endDate);
    }

    static async _processSummaryAndStockHistory(page, isSummary, options = null, startDate = null, endDate = null){
	const traceOperations = (options && options.trace) || false;
=======
    static async getStockHistory(cookieManager, options = null, startDate = null, endDate = null) {
        const traceOperations = (options && options.trace) || false;
>>>>>>> 6455b373
        
        const result = [];

        const getPage = await cookieManager.fetch(PAGE.URL);
        const domPage = cheerio.load(await getPage.text());

        if (startDate !== null) {
            const minDateStr = domPage(PAGE.START_DATE_INPUT).attr('value');
            const minDate = CeiUtils.getDateFromInput(minDateStr);
            
            // Prevent date out of bound if parameter is set
            if (options.capDates && startDate < minDate)
                startDate = minDate;

            domPage(PAGE.START_DATE_INPUT).attr('value', CeiUtils.getDateForInput(startDate));
        }

        if (endDate !== null) {
            const maxDateStr = domPage(PAGE.END_DATE_INPUT).attr('value');
            const maxDate = CeiUtils.getDateFromInput(maxDateStr);
            
            // Prevent date out of bound if parameter is set
            if (options.capDates && endDate < maxDate)
                endDate = maxDate;

            domPage(PAGE.END_DATE_INPUT).attr('value', CeiUtils.getDateForInput(endDate));
        }

        // Get all institutions to iterate
        const institutions = domPage(PAGE.SELECT_INSTITUTION_OPTIONS)
            .map((_, option) => ({
                value: option.attribs.value,
                label: domPage(option).text()
            })).get()
            .filter(institution => institution.value > 0);

        // Iterate over institutions, accounts, processing the stocks
<<<<<<< HEAD
        let cachedAccount = ''; // Used to wait for page to load
        const div = isSummary ? PAGE.SUMMARY_STOCKS_DIV : PAGE.STOCKS_DIV;
        
=======
>>>>>>> 6455b373
        for (const institution of institutions) {
            /* istanbul ignore next */
            if (traceOperations)
                console.log(`Selecting institution ${institution.label} (${institution.value})`);

            domPage(PAGE.SELECT_INSTITUTION).attr('value', institution.value);
                
            const formDataInstitution = CeiUtils.extractFormDataFromDOM(domPage, FETCH_FORMS.STOCK_HISTORY_INSTITUTION, {
                ctl00$ContentPlaceHolder1$ToolkitScriptManager1: 'ctl00$ContentPlaceHolder1$updFiltro|ctl00$ContentPlaceHolder1$ddlAgentes',
                __EVENTTARGET: 'ctl00$ContentPlaceHolder1$ddlAgentes'
            });

            const req = await cookieManager.fetch(PAGE.URL, {
                ...FETCH_OPTIONS.STOCK_HISTORY_INSTITUTION,
                body: formDataInstitution
            });

            const reqInstitutionText = await req.text();
            const reqInstitutionDOM = cheerio.load(reqInstitutionText);

            const updtForm = CeiUtils.extractUpdateForm(reqInstitutionText);
            CeiUtils.updateFieldsDOM(domPage, updtForm);

            const accounts = reqInstitutionDOM(PAGE.SELECT_ACCOUNT_OPTIONS)
                .map((_, option) => option.attribs.value).get()
                .filter(account => account > 0);

            for (const account of accounts) {
                /* istanbul ignore next */
                if (traceOperations)
                    console.log(`Selecting account ${account}`);

                domPage(PAGE.SELECT_ACCOUNT).attr('value', account);
                
                const formDataHistory = CeiUtils.extractFormDataFromDOM(domPage, FETCH_FORMS.STOCK_HISTORY_ACCOUNT, {
                    ctl00$ContentPlaceHolder1$ToolkitScriptManager1: 'ctl00$ContentPlaceHolder1$updFiltro|ctl00$ContentPlaceHolder1$btnConsultar',
                    __EVENTARGUMENT: ''
                });
                
                const historyRequest = await cookieManager.fetch(PAGE.URL, {
                    ...FETCH_OPTIONS.STOCK_HISTORY_ACCOUNT,
                    body: formDataHistory
                });

                const historyText = await historyRequest.text();
                const errorMessage = CeiUtils.extractMessagePostResponse(historyText);

                if (errorMessage && errorMessage.type === 2) {
                    throw new CeiCrawlerError(CeiErrorTypes.SUBMIT_ERROR, errorMessage.message);
                }
                
<<<<<<< HEAD
                await page.click(PAGE.SUBMIT_BUTTON);

                // Wait for table to load or give error / alert
                let hasData = false;

                await PuppeteerUtils
                    .waitForAnySelector(page, [div, PAGE.PAGE_ALERT_ERROR, PAGE.PAGE_ALERT_SUCCESS])
                    .then(async (selector) => {
                        if (selector === PAGE.PAGE_ALERT_ERROR) {
                            /* istanbul ignore next */
                            const message = await page.evaluate((s) => document.querySelector(s).textContent, selector);
                            throw new CeiCrawlerError(CeiErrorTypes.SUBMIT_ERROR, message);
                        }
                        hasData = selector === div;
                    });

                // Process the page
=======
                const historyDOM = cheerio.load(historyText);

>>>>>>> 6455b373
                /* istanbul ignore next */
                if (traceOperations)
                    console.log(`Processing stock history data`);

<<<<<<< HEAD
                const data = hasData ? await this._processStockHistory(page, isSummary) : [];
=======
                const stockHistory = this._processStockHistory(historyDOM, false);
                const summaryStockHistory = this._processStockHistory(historyDOM, true);
>>>>>>> 6455b373

                /* istanbul ignore next */
                if (traceOperations) {
                    console.log (`Found ${stockHistory.length} stockHistory operations`);
                    console.log (`Found ${summaryStockHistory.length} summaryStockHistory operations`);
                }

                // Save the result
<<<<<<< HEAD
                if (isSummary)
                    result.push({
                        institution: institution.label,
                        account: account,
                        summaryStockHistory: data
                    });
                else
                    result.push({
                        institution: institution.label,
                        account: account,
                        stockHistory: data
                    });
                
                // Click for a new query
                await page.click(PAGE.SUBMIT_BUTTON);

                // Await until the select for institution is enabled
                // it means the page is ready for a new query
                await page.waitForFunction(`!document.querySelector('${PAGE.SELECT_INSTITUTION}').disabled`);
=======
                result.push({
                    institution: institution.label,
                    account: account,
                    stockHistory,
                    summaryStockHistory
                });
>>>>>>> 6455b373
            }
        }

        return result;
    }

    /**
     * Returns the available options to get Stock History data
     * @param {FetchCookieManager} cookieManager - FetchCookieManager to work with
     * @param {typedefs.CeiCrawlerOptions} [options] - Options for the crawler
     * @returns {Promise<typedefs.StockHistoryOptions>} - Options to get data from stock history
     */
    static async getStockHistoryOptions(cookieManager, options = null) {
        const getPage = await cookieManager.fetch(PAGE.URL);
        const domPage = cheerio.load(await getPage.text());

        const minDateStr = domPage(PAGE.START_DATE_INPUT).attr('value');
        const maxDateStr = domPage(PAGE.END_DATE_INPUT).attr('value');

        // Get all institutions to iterate
        const institutions = domPage(PAGE.SELECT_INSTITUTION_OPTIONS)
            .map((_, option) => ({
                value: option.attribs.value,
                label: domPage(option).text()
            })).get()
            .filter(institution => institution.value > 0);

        for (const institution of institutions) {
            domPage(PAGE.SELECT_INSTITUTION).attr('value', institution.value);
            const formDataStr = CeiUtils.extractFormDataFromDOM(domPage, FETCH_FORMS.STOCK_HISTORY_INSTITUTION);

            const getAcountsPage = await cookieManager.fetch(PAGE.URL, {
                ...FETCH_OPTIONS.STOCK_HISTORY_INSTITUTION,
                body: formDataStr
            });

            const getAcountsPageTxt = await getAcountsPage.text();

            const getAcountsPageDom = cheerio.load(getAcountsPageTxt);

            const accounts = getAcountsPageDom(PAGE.SELECT_ACCOUNT_OPTIONS)
                .map((_, option) => option.attribs.value).get()
                .filter(accountId => accountId > 0);

            institution.accounts = accounts;
        }

        return {
            minDate: minDateStr,
            maxDate: maxDateStr,
            institutions: institutions
        }
    }

    /**
     * Process the stock history to a DTO
     * @param {cheerio.Root} dom DOM table stock history
     * @param {boolean} isSummary Get Summary Stock History
     */
<<<<<<< HEAD
    static async _processStockHistory(page, isSummary) {
        const table = isSummary ? PAGE.SUMMARY_STOCKS_TABLE : PAGE.STOCKS_TABLE;
        const tableHeader = isSummary ? SUMMARY_STOCK_TABLE_HEADERS : STOCK_TABLE_HEADERS;

        /* istanbul ignore next */
        const dataPromise = await page.evaluateHandle((select, headers) => {

            const tBody = document.querySelector(select);
            if (tBody === null || tBody === undefined) return [];
            const rows = tBody.rows;

            return Array.from(rows)
                .map(tr => Array.from(tr.cells).reduce((p, c, i) => {
                    p[headers[i]] = c.innerText;
                    return p;
                }, {}));
        }, table, Object.keys(tableHeader));

        const data = await dataPromise.jsonValue();
        return CeiUtils.parseTableTypes(data, tableHeader);
=======
    static _processStockHistory(dom, isSummary) {
        const tableHeaders = isSummary ? SUMMARY_STOCK_TABLE_HEADERS : STOCK_TABLE_HEADERS;
        const tableRowsSelector = isSummary ? PAGE.SUMMARY_STOCKS_TABLE : PAGE.STOCKS_TABLE;
        const headers = Object.keys(tableHeaders);

        const data = dom(tableRowsSelector)
            .map((_, tr) => dom('td', tr)
                .map((_, td) => dom(td).text().trim())
                .get()
                .reduce((dict, txt, idx) => {
                    dict[headers[idx]] = txt;
                    return dict;
                }, {})
            ).get();

        return CeiUtils.parseTableTypes(data, tableHeaders);
>>>>>>> 6455b373
    }

}

module.exports = StockHistoryCrawler;<|MERGE_RESOLUTION|>--- conflicted
+++ resolved
@@ -16,15 +16,10 @@
     SUBMIT_BUTTON: '#ctl00_ContentPlaceHolder1_btnConsultar',
     STOCKS_DIV: '#ctl00_ContentPlaceHolder1_rptAgenteBolsa_ctl00_rptContaBolsa_ctl00_pnAtivosNegociados',
     STOCKS_TABLE: '#ctl00_ContentPlaceHolder1_rptAgenteBolsa_ctl00_rptContaBolsa_ctl00_pnAtivosNegociados table tbody',
-<<<<<<< HEAD
-    SUMMARY_STOCKS_DIV:'#ctl00_ContentPlaceHolder1_rptAgenteBolsa_ctl00_rptContaBolsa_ctl00_pnResumoNegocios',
-    SUMMARY_STOCKS_TABLE: '#ctl00_ContentPlaceHolder1_rptAgenteBolsa_ctl00_rptContaBolsa_ctl00_pnResumoNegocios table tbody',
-=======
     STOCKS_TABLE_ROWS: '#ctl00_ContentPlaceHolder1_rptAgenteBolsa_ctl00_rptContaBolsa_ctl00_pnAtivosNegociados table tbody tr',
     SUMMARY_STOCKS_DIV:'#ctl00_ContentPlaceHolder1_rptAgenteBolsa_ctl00_rptContaBolsa_ctl00_pnResumoNegocios',
     SUMMARY_STOCKS_TABLE: '#ctl00_ContentPlaceHolder1_rptAgenteBolsa_ctl00_rptContaBolsa_ctl00_pnResumoNegocios table',
     SUMMARY_STOCKS_TABLE_ROWS: '#ctl00_ContentPlaceHolder1_rptAgenteBolsa_ctl00_rptContaBolsa_ctl00_pnResumoNegocios table tr',
->>>>>>> 6455b373
     PAGE_ALERT_ERROR: '.alert-box.alert',
     PAGE_ALERT_SUCCESS: '.alert-box.success'
 }
@@ -53,9 +48,6 @@
     position: 'string',
 };
 
-<<<<<<< HEAD
-class StockHistoryCrawler {
-=======
 const FETCH_OPTIONS = {
     STOCK_HISTORY_INSTITUTION: {
         "headers": {
@@ -97,7 +89,6 @@
         "credentials": "include"
     }
 };
->>>>>>> 6455b373
 
 const FETCH_FORMS = {
     STOCK_HISTORY_INSTITUTION: [
@@ -148,29 +139,8 @@
      * @param {Date} [endDate] - The end date of the history. If none passed, the default of CEI will be used
      * @returns {Promise<typedefs.StockHistory[]>} - List of Stock histories
      */
-<<<<<<< HEAD
-    static async getStockHistory(page, options = null, startDate = null, endDate = null) {
-        return await this._processSummaryAndStockHistory(page, false, options, startDate, endDate);
-    }
-
-    /**
-     * Get the summary stock history from CEI
-     * @param {puppeteer.Page} page - Logged page to work with
-     * @param {typedefs.CeiCrawlerOptions} [options] - Options for the crawler
-     * @param {Date} [startDate] - The start date of the history. If none passed, the default of CEI will be used
-     * @param {Date} [endDate] - The end date of the history. If none passed, the default of CEI will be used
-     * @returns {typedefs.SummaryStockHistory[]} - List of Stock histories
-     */
-    static async getSummaryStockHistory(page, options = null, startDate = null, endDate = null) {
-        return await this._processSummaryAndStockHistory(page, true, options, startDate, endDate);
-    }
-
-    static async _processSummaryAndStockHistory(page, isSummary, options = null, startDate = null, endDate = null){
-	const traceOperations = (options && options.trace) || false;
-=======
     static async getStockHistory(cookieManager, options = null, startDate = null, endDate = null) {
         const traceOperations = (options && options.trace) || false;
->>>>>>> 6455b373
         
         const result = [];
 
@@ -208,12 +178,6 @@
             .filter(institution => institution.value > 0);
 
         // Iterate over institutions, accounts, processing the stocks
-<<<<<<< HEAD
-        let cachedAccount = ''; // Used to wait for page to load
-        const div = isSummary ? PAGE.SUMMARY_STOCKS_DIV : PAGE.STOCKS_DIV;
-        
-=======
->>>>>>> 6455b373
         for (const institution of institutions) {
             /* istanbul ignore next */
             if (traceOperations)
@@ -265,38 +229,14 @@
                     throw new CeiCrawlerError(CeiErrorTypes.SUBMIT_ERROR, errorMessage.message);
                 }
                 
-<<<<<<< HEAD
-                await page.click(PAGE.SUBMIT_BUTTON);
-
-                // Wait for table to load or give error / alert
-                let hasData = false;
-
-                await PuppeteerUtils
-                    .waitForAnySelector(page, [div, PAGE.PAGE_ALERT_ERROR, PAGE.PAGE_ALERT_SUCCESS])
-                    .then(async (selector) => {
-                        if (selector === PAGE.PAGE_ALERT_ERROR) {
-                            /* istanbul ignore next */
-                            const message = await page.evaluate((s) => document.querySelector(s).textContent, selector);
-                            throw new CeiCrawlerError(CeiErrorTypes.SUBMIT_ERROR, message);
-                        }
-                        hasData = selector === div;
-                    });
-
-                // Process the page
-=======
                 const historyDOM = cheerio.load(historyText);
 
->>>>>>> 6455b373
                 /* istanbul ignore next */
                 if (traceOperations)
                     console.log(`Processing stock history data`);
 
-<<<<<<< HEAD
-                const data = hasData ? await this._processStockHistory(page, isSummary) : [];
-=======
                 const stockHistory = this._processStockHistory(historyDOM, false);
                 const summaryStockHistory = this._processStockHistory(historyDOM, true);
->>>>>>> 6455b373
 
                 /* istanbul ignore next */
                 if (traceOperations) {
@@ -305,34 +245,12 @@
                 }
 
                 // Save the result
-<<<<<<< HEAD
-                if (isSummary)
-                    result.push({
-                        institution: institution.label,
-                        account: account,
-                        summaryStockHistory: data
-                    });
-                else
-                    result.push({
-                        institution: institution.label,
-                        account: account,
-                        stockHistory: data
-                    });
-                
-                // Click for a new query
-                await page.click(PAGE.SUBMIT_BUTTON);
-
-                // Await until the select for institution is enabled
-                // it means the page is ready for a new query
-                await page.waitForFunction(`!document.querySelector('${PAGE.SELECT_INSTITUTION}').disabled`);
-=======
                 result.push({
                     institution: institution.label,
                     account: account,
                     stockHistory,
                     summaryStockHistory
                 });
->>>>>>> 6455b373
             }
         }
 
@@ -392,28 +310,6 @@
      * @param {cheerio.Root} dom DOM table stock history
      * @param {boolean} isSummary Get Summary Stock History
      */
-<<<<<<< HEAD
-    static async _processStockHistory(page, isSummary) {
-        const table = isSummary ? PAGE.SUMMARY_STOCKS_TABLE : PAGE.STOCKS_TABLE;
-        const tableHeader = isSummary ? SUMMARY_STOCK_TABLE_HEADERS : STOCK_TABLE_HEADERS;
-
-        /* istanbul ignore next */
-        const dataPromise = await page.evaluateHandle((select, headers) => {
-
-            const tBody = document.querySelector(select);
-            if (tBody === null || tBody === undefined) return [];
-            const rows = tBody.rows;
-
-            return Array.from(rows)
-                .map(tr => Array.from(tr.cells).reduce((p, c, i) => {
-                    p[headers[i]] = c.innerText;
-                    return p;
-                }, {}));
-        }, table, Object.keys(tableHeader));
-
-        const data = await dataPromise.jsonValue();
-        return CeiUtils.parseTableTypes(data, tableHeader);
-=======
     static _processStockHistory(dom, isSummary) {
         const tableHeaders = isSummary ? SUMMARY_STOCK_TABLE_HEADERS : STOCK_TABLE_HEADERS;
         const tableRowsSelector = isSummary ? PAGE.SUMMARY_STOCKS_TABLE : PAGE.STOCKS_TABLE;
@@ -430,7 +326,6 @@
             ).get();
 
         return CeiUtils.parseTableTypes(data, tableHeaders);
->>>>>>> 6455b373
     }
 
 }
